--- conflicted
+++ resolved
@@ -121,11 +121,8 @@
             process.env("CARGO_TARGET_WASM32_WASMER_WASI_RUNNER", runtime_override);
         }
 
-<<<<<<< HEAD
-=======
         process.arg("--color=never");
 
->>>>>>> 91290a22
         process
     }
 }